--- conflicted
+++ resolved
@@ -3116,7 +3116,6 @@
     return render(request, "gsoc_landing_page.html")
 
 
-<<<<<<< HEAD
 @login_required
 @teacher_required
 def add_student_to_course(request, slug):
@@ -3187,7 +3186,8 @@
         form = StudentEnrollmentForm()
 
     return render(request, "courses/add_student.html", {"form": form, "course": course})
-=======
+
+  
 def donate(request):
     """Display the donation page with options for one-time donations and subscriptions."""
     # Get recent public donations to display
@@ -3580,5 +3580,4 @@
 
 def donation_cancel(request):
     """Handle donation cancellation."""
-    return redirect("donate")
->>>>>>> ceb122a9
+    return redirect("donate")