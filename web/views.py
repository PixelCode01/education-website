import calendar
import json
import os
import re
import shutil
import subprocess
import time
from datetime import timedelta
from decimal import Decimal

import requests
import stripe
from django.conf import settings
from django.contrib import messages
from django.contrib.auth import get_user_model, login
from django.contrib.auth.decorators import login_required
from django.contrib.auth.mixins import LoginRequiredMixin, UserPassesTestMixin
from django.contrib.auth.models import User
from django.core.mail import send_mail
from django.core.paginator import Paginator
from django.db import IntegrityError, models, transaction
from django.db.models import Avg, Count, Q, Sum
from django.http import FileResponse, HttpResponse, HttpResponseForbidden, JsonResponse
from django.shortcuts import get_object_or_404, redirect, render
from django.template.loader import render_to_string
from django.urls import NoReverseMatch, reverse, reverse_lazy
from django.utils import timezone
from django.utils.crypto import get_random_string
from django.views import generic
from django.views.decorators.csrf import csrf_exempt
from django.views.decorators.http import require_GET, require_POST
from django.views.generic import CreateView, DeleteView, ListView, UpdateView

from .calendar_sync import generate_google_calendar_link, generate_ical_feed, generate_outlook_calendar_link
from .decorators import teacher_required
from .forms import (
    BlogPostForm,
    ChallengeSubmissionForm,
    CourseForm,
    CourseMaterialForm,
    FeedbackForm,
    ForumCategoryForm,
    ForumTopicForm,
    GoodsForm,
    InviteStudentForm,
    LearnForm,
    MessageTeacherForm,
    ProfileUpdateForm,
    ReviewForm,
    SessionForm,
    StorefrontForm,
    TeacherSignupForm,
    TeachForm,
    UserRegistrationForm,
)
from .marketing import (
    generate_social_share_content,
    get_course_analytics,
    get_promotion_recommendations,
    send_course_promotion_email,
)
from .models import (
    Achievement,
    BlogComment,
    BlogPost,
    Cart,
    CartItem,
    Challenge,
    ChallengeSubmission,
    Course,
    CourseMaterial,
    CourseProgress,
    Enrollment,
    EventCalendar,
    ForumCategory,
    ForumReply,
    ForumTopic,
    Goods,
    Order,
    OrderItem,
    PeerConnection,
    PeerMessage,
    ProductImage,
    Profile,
    SearchLog,
    Session,
    SessionAttendance,
    SessionEnrollment,
    Storefront,
    StudyGroup,
    TimeSlot,
    WebRequest,
)
from .notifications import notify_session_reminder, notify_teacher_new_enrollment, send_enrollment_confirmation
from .referrals import send_referral_reward_email
from .social import get_social_stats
from .utils import get_or_create_cart

GOOGLE_CREDENTIALS_PATH = os.path.join(settings.BASE_DIR, "google_credentials.json")

# Initialize Stripe
stripe.api_key = settings.STRIPE_SECRET_KEY


def sitemap(request):
    return render(request, "sitemap.html")


def index(request):
    """Homepage view."""
    # Store referral code in session if present in URL
    ref_code = request.GET.get("ref")
    if ref_code:
        request.session["referral_code"] = ref_code

    # Get current user's profile if authenticated
    profile = request.user.profile if request.user.is_authenticated else None

    # Get top referrers
    top_referrers = (
        Profile.objects.annotate(
            total_signups=Count("referrals"),
            total_enrollments=Count(
                "referrals__user__enrollments", filter=Q(referrals__user__enrollments__status="approved")
            ),
            total_clicks=Count(
                "referrals__user",
                filter=Q(
                    referrals__user__username__in=WebRequest.objects.filter(path__contains="ref=").values_list(
                        "user", flat=True
                    )
                ),
            ),
        )
        .filter(total_signups__gt=0)
        .order_by("-total_signups")[:5]
    )

    # Get featured courses
    featured_courses = Course.objects.filter(status="published", is_featured=True).order_by("-created_at")[:3]

    # Get current challenge
    current_challenge = Challenge.objects.filter(start_date__lte=timezone.now(), end_date__gte=timezone.now()).first()

    # Get signup form if needed
    form = None
    if not request.user.is_authenticated or not request.user.profile.is_teacher:
        form = TeacherSignupForm()

    context = {
        "profile": profile,
        "top_referrers": top_referrers,
        "featured_courses": featured_courses,
        "current_challenge": current_challenge,
        "form": form,
    }
    return render(request, "index.html", context)


def signup_view(request):
    """Custom signup view that properly handles referral codes."""
    if request.method == "POST":
        form = UserRegistrationForm(request.POST, request=request)
        if form.is_valid():
            form.save(request)
            return redirect("account_email_verification_sent")
    else:
        # Initialize form with request to get referral code from session
        form = UserRegistrationForm(request=request)

        # If there's no referral code in session but it's in the URL, store it
        ref_code = request.GET.get("ref")
        if ref_code and not request.session.get("referral_code"):
            request.session["referral_code"] = ref_code
            # Reinitialize form to pick up the new session value
            form = UserRegistrationForm(request=request)

    return render(
        request,
        "account/signup.html",
        {
            "form": form,
            "login_url": reverse("account_login"),
        },
    )


@login_required
def profile(request):
    if request.method == "POST":
        if "avatar" in request.FILES:
            # Handle avatar upload
            request.user.profile.avatar = request.FILES["avatar"]
            request.user.profile.save()
            return redirect("profile")

        form = ProfileUpdateForm(request.POST, instance=request.user)
        if form.is_valid():
            user = form.save()
            user.profile.bio = form.cleaned_data["bio"]
            user.profile.expertise = form.cleaned_data["expertise"]
            user.profile.save()
            messages.success(request, "Profile updated successfully!")
            return redirect("profile")
    else:
        form = ProfileUpdateForm(
            initial={
                "username": request.user.username,
                "email": request.user.email,
                "first_name": request.user.first_name,
                "last_name": request.user.last_name,
                "bio": request.user.profile.bio,
                "expertise": request.user.profile.expertise,
            }
        )

    context = {
        "form": form,
    }

    # Add teacher-specific stats
    if request.user.profile.is_teacher:
        courses = Course.objects.filter(teacher=request.user)
        total_students = sum(course.enrollments.filter(status="approved").count() for course in courses)
        avg_rating = 0
        total_ratings = 0
        for course in courses:
            course_ratings = course.reviews.all()
            if course_ratings:
                avg_rating += sum(review.rating for review in course_ratings)
                total_ratings += len(course_ratings)

        avg_rating = round(avg_rating / total_ratings, 1) if total_ratings > 0 else 0

        context.update(
            {
                "courses": courses,
                "total_students": total_students,
                "avg_rating": avg_rating,
            }
        )

    # Add student-specific stats
    else:
        enrollments = Enrollment.objects.filter(student=request.user).select_related("course")
        completed_courses = enrollments.filter(status="completed").count()

        # Calculate average progress
        total_progress = 0
        progress_count = 0
        for enrollment in enrollments:
            progress, _ = CourseProgress.objects.get_or_create(enrollment=enrollment)
            if progress.completion_percentage is not None:
                total_progress += progress.completion_percentage
                progress_count += 1

        avg_progress = round(total_progress / progress_count) if progress_count > 0 else 0

        context.update(
            {
                "enrollments": enrollments,
                "completed_courses": completed_courses,
                "avg_progress": avg_progress,
            }
        )

    # Add created calendars with prefetched time slots
    created_calendars = request.user.created_calendars.prefetch_related("time_slots").order_by("-created_at")
    context["created_calendars"] = created_calendars

    return render(request, "profile.html", context)


@login_required
def create_course(request):
    if request.method == "POST":
        form = CourseForm(request.POST, request.FILES)
        if form.is_valid():
            course = form.save(commit=False)
            course.teacher = request.user
            course.save()
            form.save_m2m()  # Save many-to-many relationships
            return redirect("course_detail", slug=course.slug)
    else:
        form = CourseForm()

    return render(request, "courses/create.html", {"form": form})


def course_detail(request, slug):
    course = get_object_or_404(Course, slug=slug)
    sessions = course.sessions.all().order_by("start_time")
    now = timezone.now()
    is_teacher = request.user == course.teacher
    completed_sessions = []

    # Get enrollment if user is authenticated
    enrollment = None
    is_enrolled = False
    if request.user.is_authenticated:
        enrollment = Enrollment.objects.filter(course=course, student=request.user, status="approved").first()
        is_enrolled = enrollment is not None
        if enrollment:
            # Get completed sessions through SessionAttendance
            completed_sessions = SessionAttendance.objects.filter(
                student=request.user, session__course=course, status="completed"
            ).values_list("session__id", flat=True)
            completed_sessions = course.sessions.filter(id__in=completed_sessions)

    # Mark past sessions as completed for display
    past_sessions = sessions.filter(end_time__lt=now)
    future_sessions = sessions.filter(end_time__gte=now)
    sessions = list(future_sessions) + list(past_sessions)  # Show future sessions first

    # Calendar data
    today = timezone.now().date()

    # Get the requested month from query parameters, default to current month
    try:
        year = int(request.GET.get("year", today.year))
        month = int(request.GET.get("month", today.month))
        current_month = today.replace(year=year, month=month, day=1)
    except (ValueError, TypeError):
        current_month = today.replace(day=1)

    # Calculate previous and next month
    if current_month.month == 1:
        prev_month = current_month.replace(year=current_month.year - 1, month=12)
    else:
        prev_month = current_month.replace(month=current_month.month - 1)

    if current_month.month == 12:
        next_month = current_month.replace(year=current_month.year + 1, month=1)
    else:
        next_month = current_month.replace(month=current_month.month + 1)

    # Get the calendar for current month
    cal = calendar.monthcalendar(current_month.year, current_month.month)

    # Get all session dates for this course in current month
    session_dates = set(
        session.start_time.date()
        for session in sessions
        if session.start_time.year == current_month.year and session.start_time.month == current_month.month
    )

    # Prepare calendar weeks data
    calendar_weeks = []
    for week in cal:
        calendar_week = []
        for day in week:
            if day == 0:
                calendar_week.append({"date": None, "in_month": False, "has_session": False})
            else:
                date = current_month.replace(day=day)
                calendar_week.append({"date": date, "in_month": True, "has_session": date in session_dates})
        calendar_weeks.append(calendar_week)

    context = {
        "course": course,
        "sessions": sessions,
        "now": now,
        "today": today,
        "is_teacher": is_teacher,
        "is_enrolled": is_enrolled,
        "enrollment": enrollment,
        "completed_sessions": completed_sessions,
        "calendar_weeks": calendar_weeks,
        "current_month": current_month,
        "prev_month": prev_month,
        "next_month": next_month,
    }

    return render(request, "courses/detail.html", context)


@login_required
def enroll_course(request, course_slug):
    """Enroll in a course and handle referral rewards if applicable."""
    course = get_object_or_404(Course, slug=course_slug)

    # Check if user is already enrolled
    if request.user.enrollments.filter(course=course).exists():
        messages.warning(request, "You are already enrolled in this course.")
        return redirect("course_detail", slug=course_slug)

    # Check if course is full
    if course.max_students and course.enrollments.count() >= course.max_students:
        messages.error(request, "This course is full.")
        return redirect("course_detail", slug=course_slug)

    # Check if this is the user's first enrollment and if they were referred
    if not Enrollment.objects.filter(student=request.user).exists():
        if hasattr(request.user.profile, "referred_by") and request.user.profile.referred_by:
            referrer = request.user.profile.referred_by
            if not referrer.is_teacher:  # Regular users get reward on first course enrollment
                referrer.add_referral_earnings(5)
                send_referral_reward_email(referrer.user, request.user, 5, "enrollment")

    # Create enrollment
    enrollment = Enrollment.objects.create(
        student=request.user, course=course, status="pending" if course.price > 0 else "approved"
    )

    # For paid courses, create pending enrollment and redirect to payment
    if course.price > 0:
        messages.info(request, "Please complete the payment process to enroll in this course.")
        return redirect("course_detail", slug=course_slug)

    # For free courses, send notifications
    send_enrollment_confirmation(enrollment)
    notify_teacher_new_enrollment(enrollment)
    messages.success(request, "You have successfully enrolled in this course.")
    return redirect("course_detail", slug=course_slug)


@login_required
def add_session(request, slug):
    course = Course.objects.get(slug=slug)
    if request.user != course.teacher:
        messages.error(request, "Only the course teacher can add sessions!")
        return redirect("course_detail", slug=slug)

    if request.method == "POST":
        form = SessionForm(request.POST)
        if form.is_valid():
            session = form.save(commit=False)
            session.course = course
            session.save()
            # Send session notifications to enrolled students
            notify_session_reminder(session)
            messages.success(request, "Session added successfully!")
            return redirect("course_detail", slug=slug)
    else:
        form = SessionForm()

    return render(request, "courses/add_session.html", {"form": form, "course": course})


@login_required
def add_review(request, slug):
    course = Course.objects.get(slug=slug)
    if not request.user.enrollments.filter(course=course).exists():
        messages.error(request, "Only enrolled students can review the course!")
        return redirect("course_detail", slug=slug)

    if request.method == "POST":
        form = ReviewForm(request.POST)
        if form.is_valid():
            review = form.save(commit=False)
            review.student = request.user
            review.course = course
            review.save()
            messages.success(request, "Review added successfully!")
            return redirect("course_detail", slug=slug)
    else:
        form = ReviewForm()

    return render(request, "courses/add_review.html", {"form": form, "course": course})


@login_required
def delete_course(request, slug):
    course = get_object_or_404(Course, slug=slug)
    if request.user != course.teacher:
        messages.error(request, "Only the course teacher can delete the course!")
        return redirect("course_detail", slug=slug)

    if request.method == "POST":
        course.delete()
        messages.success(request, "Course deleted successfully!")
        return redirect("profile")

    return render(request, "courses/delete_confirm.html", {"course": course})


@csrf_exempt
def github_update(request):
    send_slack_message("New commit pulled from GitHub")
    root_directory = os.path.dirname(os.path.dirname(os.path.abspath(__file__)))
    try:
        subprocess.run(["chmod", "+x", f"{root_directory}/setup.sh"])
        result = subprocess.run(["bash", f"{root_directory}/setup.sh"], capture_output=True, text=True)
        if result.returncode != 0:
            raise Exception(
                f"setup.sh failed with return code {result.returncode} and output: {result.stdout} {result.stderr}"
            )
        send_slack_message("CHMOD success about to set time on: " + settings.PA_WSGI)

        current_time = time.time()
        os.utime(settings.PA_WSGI, (current_time, current_time))
        send_slack_message("Repository updated successfully")
        return HttpResponse("Repository updated successfully")
    except Exception as e:
        print(f"Deploy error: {e}")
        send_slack_message(f"Deploy error: {e}")
        return HttpResponse("Deploy error see logs.")


def send_slack_message(message):
    webhook_url = os.getenv("SLACK_WEBHOOK_URL")
    if not webhook_url:
        print("Warning: SLACK_WEBHOOK_URL not configured")
        return

    payload = {"text": f"```{message}```"}
    try:
        response = requests.post(webhook_url, json=payload)
        response.raise_for_status()  # Raise exception for bad status codes
    except Exception as e:
        print(f"Failed to send Slack message: {e}")


def get_wsgi_last_modified_time():
    try:
        return time.ctime(os.path.getmtime(settings.PA_WSGI))
    except Exception:
        return "Unknown"


def subjects(request):
    return render(request, "subjects.html")


def about(request):
    return render(request, "about.html")


def learn(request):
    if request.method == "POST":
        form = LearnForm(request.POST)
        if form.is_valid():
            subject = form.cleaned_data["subject"]
            email = form.cleaned_data["email"]
            message = form.cleaned_data["message"]

            # Prepare email content
            email_subject = f"Learning Interest: {subject}"
            email_body = render_to_string(
                "emails/learn_interest.html",
                {
                    "subject": subject,
                    "email": email,
                    "message": message,
                },
            )

            # Send email
            try:
                send_mail(
                    email_subject,
                    email_body,
                    settings.DEFAULT_FROM_EMAIL,
                    [settings.DEFAULT_FROM_EMAIL],
                    html_message=email_body,
                    fail_silently=False,
                )
                messages.success(request, "Thank you for your interest! We'll be in touch soon.")
                return redirect("index")
            except Exception as e:
                print(f"Error sending email: {e}")
                messages.error(request, "Sorry, there was an error sending your inquiry. Please try again later.")
    else:
        initial_data = {}
        if request.GET.get("subject"):
            initial_data["subject"] = request.GET.get("subject")
        form = LearnForm(initial=initial_data)

    return render(request, "learn.html", {"form": form})


def teach(request):
    if request.method == "POST":
        form = TeachForm(request.POST)
        if form.is_valid():
            subject = form.cleaned_data["subject"]
            email = form.cleaned_data["email"]
            expertise = form.cleaned_data["expertise"]

            # Prepare email content
            email_subject = f"Teaching Application: {subject}"
            email_body = render_to_string(
                "emails/teach_application.html",
                {
                    "subject": subject,
                    "email": email,
                    "expertise": expertise,
                },
            )

            # Send email
            try:
                send_mail(
                    email_subject,
                    email_body,
                    settings.DEFAULT_FROM_EMAIL,
                    [settings.DEFAULT_FROM_EMAIL],
                    html_message=email_body,
                    fail_silently=False,
                )
                messages.success(request, "Thank you for your application! We'll review it and get back to you soon.")
                return redirect("index")
            except Exception as e:
                print(f"Error sending email: {e}")
                messages.error(request, "Sorry, there was an error sending your application. Please try again later.")
    else:
        initial_data = {}
        if request.GET.get("subject"):
            initial_data["subject"] = request.GET.get("subject")
        form = TeachForm(initial=initial_data)

    return render(request, "teach.html", {"form": form})


def course_search(request):
    query = request.GET.get("q", "")
    subject = request.GET.get("subject", "")
    level = request.GET.get("level", "")
    min_price = request.GET.get("min_price", "")
    max_price = request.GET.get("max_price", "")
    sort_by = request.GET.get("sort", "-created_at")

    courses = Course.objects.filter(status="published")

    # Apply filters
    if query:
        courses = courses.filter(
            Q(title__icontains=query)
            | Q(description__icontains=query)
            | Q(tags__icontains=query)
            | Q(learning_objectives__icontains=query)
            | Q(prerequisites__icontains=query)
            | Q(teacher__username__icontains=query)
            | Q(teacher__first_name__icontains=query)
            | Q(teacher__last_name__icontains=query)
            | Q(teacher__profile__expertise__icontains=query)
        )

    if subject:
        courses = courses.filter(subject=subject)

    if level:
        courses = courses.filter(level=level)

    if min_price:
        try:
            min_price = float(min_price)
            courses = courses.filter(price__gte=min_price)
        except ValueError:
            pass

    if max_price:
        try:
            max_price = float(max_price)
            courses = courses.filter(price__lte=max_price)
        except ValueError:
            pass

    # Annotate with average rating for sorting
    courses = courses.annotate(
        avg_rating=Avg("reviews__rating"),
        total_students=Count("enrollments", filter=Q(enrollments__status="approved")),
    )

    # Apply sorting
    if sort_by == "price":
        courses = courses.order_by("price", "-avg_rating")
    elif sort_by == "-price":
        courses = courses.order_by("-price", "-avg_rating")
    elif sort_by == "title":
        courses = courses.order_by("title")
    elif sort_by == "rating":
        courses = courses.order_by("-avg_rating", "-total_students")
    else:  # Default to newest
        courses = courses.order_by("-created_at")

    # Get total count before pagination
    total_results = courses.count()

    # Log the search
    if query or subject or level or min_price or max_price:
        filters = {
            "subject": subject,
            "level": level,
            "min_price": min_price,
            "max_price": max_price,
            "sort_by": sort_by,
        }
        SearchLog.objects.create(
            query=query,
            results_count=total_results,
            user=request.user if request.user.is_authenticated else None,
            filters_applied=filters,
            search_type="course",
        )

    # Pagination
    paginator = Paginator(courses, 12)  # Show 12 courses per page
    page_number = request.GET.get("page", 1)
    page_obj = paginator.get_page(page_number)

    context = {
        "page_obj": page_obj,
        "query": query,
        "subject": subject,
        "level": level,
        "min_price": min_price,
        "max_price": max_price,
        "sort_by": sort_by,
        "subject_choices": Course._meta.get_field("subject").choices,
        "level_choices": Course._meta.get_field("level").choices,
        "total_results": total_results,
    }

    return render(request, "courses/search.html", context)


@login_required
def create_payment_intent(request, slug):
    """Create a payment intent for Stripe."""
    course = get_object_or_404(Course, slug=slug)

    # Ensure user has a pending enrollment
    get_object_or_404(Enrollment, student=request.user, course=course, status="pending")

    try:
        # Create a PaymentIntent with the order amount and currency
        intent = stripe.PaymentIntent.create(
            amount=int(course.price * 100),  # Convert to cents
            currency="usd",
            metadata={
                "course_id": course.id,
                "user_id": request.user.id,
            },
        )
        return JsonResponse({"clientSecret": intent.client_secret})
    except Exception as e:
        return JsonResponse({"error": str(e)}, status=403)


@csrf_exempt
def stripe_webhook(request):
    """Stripe webhook endpoint for handling payment events."""
    payload = request.body
    sig_header = request.META.get("HTTP_STRIPE_SIGNATURE")

    try:
        event = stripe.Webhook.construct_event(payload, sig_header, settings.STRIPE_WEBHOOK_SECRET)
    except ValueError:
        # Invalid payload
        return HttpResponse(status=400)
    except stripe.error.SignatureVerificationError:
        # Invalid signature
        return HttpResponse(status=400)

    if event.type == "payment_intent.succeeded":
        payment_intent = event.data.object
        handle_successful_payment(payment_intent)
    elif event.type == "payment_intent.payment_failed":
        payment_intent = event.data.object
        handle_failed_payment(payment_intent)

    return HttpResponse(status=200)


def handle_successful_payment(payment_intent):
    """Handle successful payment by enrolling the user in the course."""
    # Get metadata from the payment intent
    course_id = payment_intent.metadata.get("course_id")
    user_id = payment_intent.metadata.get("user_id")

    # Create enrollment and payment records
    course = Course.objects.get(id=course_id)
    user = User.objects.get(id=user_id)

    # Create enrollment with pending status
    enrollment = Enrollment.objects.get_or_create(student=user, course=course, defaults={"status": "pending"})[0]

    # Update status to approved after successful payment
    enrollment.status = "approved"
    enrollment.save()

    # Send notifications
    send_enrollment_confirmation(enrollment)
    notify_teacher_new_enrollment(enrollment)


def handle_failed_payment(payment_intent):
    """Handle failed payment."""
    course_id = payment_intent.metadata.get("course_id")
    user_id = payment_intent.metadata.get("user_id")

    try:
        course = Course.objects.get(id=course_id)
        user = User.objects.get(id=user_id)
        enrollment = Enrollment.objects.get(student=user, course=course)
        enrollment.status = "pending"
        enrollment.save()
    except (Course.DoesNotExist, User.DoesNotExist, Enrollment.DoesNotExist):
        pass  # Log error or handle appropriately


@login_required
def update_course(request, slug):
    course = get_object_or_404(Course, slug=slug)
    if request.user != course.teacher:
        return HttpResponseForbidden()

    if request.method == "POST":
        form = CourseForm(request.POST, request.FILES, instance=course)
        if form.is_valid():
            form.save()
            return redirect("course_detail", slug=course.slug)
    else:
        form = CourseForm(instance=course)

    return render(request, "courses/update.html", {"form": form, "course": course})


@login_required
def mark_session_attendance(request, session_id):
    session = Session.objects.get(id=session_id)
    if request.user != session.course.teacher:
        messages.error(request, "Only the course teacher can mark attendance!")
        return redirect("course_detail", slug=session.course.slug)

    if request.method == "POST":
        for student_id, status in request.POST.items():
            if student_id.startswith("student_"):
                student_id = student_id.replace("student_", "")
                student = User.objects.get(id=student_id)
                attendance, created = SessionAttendance.objects.update_or_create(
                    session=session, student=student, defaults={"status": status}
                )
        messages.success(request, "Attendance marked successfully!")
        return redirect("course_detail", slug=session.course.slug)

    enrollments = session.course.enrollments.filter(status="approved")
    attendances = {att.student_id: att.status for att in session.attendances.all()}

    context = {
        "session": session,
        "enrollments": enrollments,
        "attendances": attendances,
    }
    return render(request, "courses/mark_attendance.html", context)


@login_required
def mark_session_completed(request, session_id):
    session = Session.objects.get(id=session_id)
    enrollment = request.user.enrollments.get(course=session.course)

    if enrollment.status != "approved":
        messages.error(request, "You must be enrolled in the course to mark sessions as completed!")
        return redirect("course_detail", slug=session.course.slug)

    progress, created = CourseProgress.objects.get_or_create(enrollment=enrollment)
    progress.completed_sessions.add(session)

    # Check for achievements
    if progress.completion_percentage == 100:
        Achievement.objects.get_or_create(
            student=request.user,
            course=session.course,
            achievement_type="completion",
            defaults={
                "title": "Course Completed!",
                "description": f"Completed all sessions in {session.course.title}",
            },
        )

    if progress.attendance_rate == 100:
        Achievement.objects.get_or_create(
            student=request.user,
            course=session.course,
            achievement_type="attendance",
            defaults={
                "title": "Perfect Attendance!",
                "description": f"Attended all sessions in {session.course.title}",
            },
        )

    messages.success(request, "Session marked as completed!")
    return redirect("course_detail", slug=session.course.slug)


@login_required
def student_progress(request, enrollment_id):
    enrollment = Enrollment.objects.get(id=enrollment_id)

    if request.user != enrollment.student and request.user != enrollment.course.teacher:
        messages.error(request, "You don't have permission to view this progress!")
        return redirect("course_detail", slug=enrollment.course.slug)

    progress, created = CourseProgress.objects.get_or_create(enrollment=enrollment)
    achievements = Achievement.objects.filter(student=enrollment.student, course=enrollment.course)

    past_sessions = enrollment.course.sessions.filter(start_time__lt=timezone.now())
    upcoming_sessions = enrollment.course.sessions.filter(start_time__gte=timezone.now())

    context = {
        "enrollment": enrollment,
        "progress": progress,
        "achievements": achievements,
        "past_sessions": past_sessions,
        "upcoming_sessions": upcoming_sessions,
        "stripe_public_key": (
            settings.STRIPE_PUBLISHABLE_KEY if enrollment.status == "pending" and enrollment.course.price > 0 else None
        ),
    }
    return render(request, "courses/student_progress.html", context)


@login_required
def course_progress_overview(request, slug):
    course = Course.objects.get(slug=slug)
    if request.user != course.teacher:
        messages.error(request, "Only the course teacher can view the progress overview!")
        return redirect("course_detail", slug=slug)

    enrollments = course.enrollments.filter(status="approved")
    progress_data = []

    for enrollment in enrollments:
        progress, created = CourseProgress.objects.get_or_create(enrollment=enrollment)
        attendance_data = (
            SessionAttendance.objects.filter(student=enrollment.student, session__course=course)
            .values("status")
            .annotate(count=models.Count("status"))
        )

        progress_data.append(
            {
                "enrollment": enrollment,
                "progress": progress,
                "attendance": attendance_data,
            }
        )

    context = {
        "course": course,
        "progress_data": progress_data,
    }
    return render(request, "courses/progress_overview.html", context)


@login_required
def upload_material(request, slug):
    course = get_object_or_404(Course, slug=slug)
    if request.user != course.teacher:
        return HttpResponseForbidden("You are not authorized to upload materials for this course.")

    if request.method == "POST":
        form = CourseMaterialForm(request.POST, request.FILES, course=course)
        if form.is_valid():
            material = form.save(commit=False)
            material.course = course
            material.save()
            messages.success(request, "Course material uploaded successfully!")
            return redirect("course_detail", slug=course.slug)
    else:
        form = CourseMaterialForm(course=course)

    return render(request, "courses/upload_material.html", {"form": form, "course": course})


@login_required
def delete_material(request, slug, material_id):
    material = get_object_or_404(CourseMaterial, id=material_id, course__slug=slug)
    if request.user != material.course.teacher:
        return HttpResponseForbidden("You are not authorized to delete this material.")

    if request.method == "POST":
        material.delete()
        messages.success(request, "Course material deleted successfully!")
        return redirect("course_detail", slug=slug)

    return render(request, "courses/delete_material_confirm.html", {"material": material})


@login_required
def download_material(request, slug, material_id):
    material = get_object_or_404(CourseMaterial, id=material_id, course__slug=slug)
    if not material.is_downloadable and request.user != material.course.teacher:
        return HttpResponseForbidden("This material is not available for download.")

    try:
        return FileResponse(material.file, as_attachment=True)
    except FileNotFoundError:
        messages.error(request, "The requested file could not be found.")
        return redirect("course_detail", slug=slug)


@login_required
@teacher_required
def course_marketing(request, slug):
    """View for managing course marketing and promotions."""
    course = get_object_or_404(Course, slug=slug, teacher=request.user)

    if request.method == "POST":
        action = request.POST.get("action")

        if action == "send_promotional_emails":
            send_course_promotion_email(
                course=course,
                subject=f"New Course Recommendation: {course.title}",
                template_name="course_promotion",
            )
            messages.success(request, "Promotional emails have been sent successfully.")

        elif action == "generate_social_content":
            social_content = generate_social_share_content(course)
            return JsonResponse({"social_content": social_content})

    # Get analytics and recommendations
    analytics = get_course_analytics(course)
    recommendations = get_promotion_recommendations(course)

    context = {
        "course": course,
        "analytics": analytics,
        "recommendations": recommendations,
    }

    return render(request, "courses/marketing.html", context)


@login_required
@teacher_required
def course_analytics(request, slug):
    """View for displaying detailed course analytics."""
    course = get_object_or_404(Course, slug=slug, teacher=request.user)
    analytics = get_course_analytics(course)

    if request.headers.get("X-Requested-With") == "XMLHttpRequest":
        return JsonResponse({"analytics": analytics})

    context = {
        "course": course,
        "analytics": analytics,
    }

    return render(request, "courses/analytics.html", context)


@login_required
def calendar_feed(request):
    """Generate and serve an iCal feed of the user's course sessions."""

    response = HttpResponse(generate_ical_feed(request.user), content_type="text/calendar")
    response["Content-Disposition"] = f'attachment; filename="{settings.SITE_NAME}-schedule.ics"'
    return response


@login_required
def calendar_links(request, session_id):
    """Get calendar links for a specific session."""

    session = get_object_or_404(Session, id=session_id)

    # Check if user has access to this session
    if not (
        request.user == session.course.teacher
        or request.user.enrollments.filter(course=session.course, status="approved").exists()
    ):
        return HttpResponseForbidden("You don't have access to this session.")

    links = {
        "google": generate_google_calendar_link(session),
        "outlook": generate_outlook_calendar_link(session),
    }

    if request.headers.get("X-Requested-With") == "XMLHttpRequest":
        return JsonResponse({"links": links})

    return render(
        request,
        "courses/calendar_links.html",
        {
            "session": session,
            "calendar_links": links,
        },
    )


def forum_categories(request):
    """Display all forum categories."""
    categories = ForumCategory.objects.all()
    return render(request, "web/forum/categories.html", {"categories": categories})


def forum_category(request, slug):
    """Display topics in a specific category."""
    category = get_object_or_404(ForumCategory, slug=slug)
    topics = category.topics.all()
    return render(request, "web/forum/category.html", {"category": category, "topics": topics})


def forum_topic(request, category_slug, topic_id):
    """Display a forum topic and its replies."""
    topic = get_object_or_404(ForumTopic, id=topic_id, category__slug=category_slug)

    # Get view count from WebRequest model
    view_count = (
        WebRequest.objects.filter(path=request.path).aggregate(total_views=models.Sum("count"))["total_views"] or 0
    )
    topic.views = view_count
    topic.save()

    # Handle POST requests for replies, etc.
    if request.method == "POST":
        action = request.POST.get("action")
        if action == "add_reply" and request.user.is_authenticated:
            content = request.POST.get("content")
            if content:
                ForumReply.objects.create(topic=topic, author=request.user, content=content)
                messages.success(request, "Reply added successfully.")
                return redirect("forum_topic", category_slug=category_slug, topic_id=topic_id)
        elif action == "delete_reply" and request.user.is_authenticated:
            reply_id = request.POST.get("reply_id")
            reply = get_object_or_404(ForumReply, id=reply_id, author=request.user)
            reply.delete()
            messages.success(request, "Reply deleted successfully.")
            return redirect("forum_topic", category_slug=category_slug, topic_id=topic_id)
        elif action == "delete_topic" and request.user == topic.author:
            topic.delete()
            messages.success(request, "Topic deleted successfully.")
            return redirect("forum_category", slug=category_slug)

    replies = topic.replies.select_related("author").order_by("created_at")
    return render(request, "web/forum/topic.html", {"topic": topic, "replies": replies})


@login_required
def create_topic(request, category_slug):
    """Create a new forum topic."""
    category = get_object_or_404(ForumCategory, slug=category_slug)

    if request.method == "POST":
        form = ForumTopicForm(request.POST)
        if form.is_valid():
            topic = ForumTopic.objects.create(
                category=category,
                author=request.user,
                title=form.cleaned_data["title"],
                content=form.cleaned_data["content"],
            )
            messages.success(request, "Topic created successfully!")
            return redirect("forum_topic", category_slug=category_slug, topic_id=topic.id)
    else:
        form = ForumTopicForm()

    return render(request, "web/forum/create_topic.html", {"category": category, "form": form})


@login_required
def peer_connections(request):
    """Display user's peer connections."""
    sent_connections = request.user.sent_connections.all()
    received_connections = request.user.received_connections.all()
    return render(
        request,
        "web/peer/connections.html",
        {
            "sent_connections": sent_connections,
            "received_connections": received_connections,
        },
    )


@login_required
def send_connection_request(request, user_id):
    """Send a peer connection request."""
    receiver = get_object_or_404(User, id=user_id)

    if request.user == receiver:
        messages.error(request, "You cannot connect with yourself!")
        return redirect("peer_connections")

    connection, created = PeerConnection.objects.get_or_create(
        sender=request.user, receiver=receiver, defaults={"status": "pending"}
    )

    if created:
        messages.success(request, f"Connection request sent to {receiver.username}!")
    else:
        messages.info(request, f"Connection request already sent to {receiver.username}.")

    return redirect("peer_connections")


@login_required
def handle_connection_request(request, connection_id, action):
    """Accept or reject a peer connection request."""
    connection = get_object_or_404(PeerConnection, id=connection_id, receiver=request.user, status="pending")

    if action == "accept":
        connection.status = "accepted"
        messages.success(request, f"Connection with {connection.sender.username} accepted!")
    elif action == "reject":
        connection.status = "rejected"
        messages.info(request, f"Connection with {connection.sender.username} rejected.")

    connection.save()
    return redirect("peer_connections")


@login_required
def peer_messages(request, user_id):
    """Display and handle messages with a peer."""
    peer = get_object_or_404(User, id=user_id)

    # Check if users are connected
    connection = PeerConnection.objects.filter(
        (Q(sender=request.user, receiver=peer) | Q(sender=peer, receiver=request.user)),
        status="accepted",
    ).first()

    if not connection:
        messages.error(request, "You must be connected with this user to send messages.")
        return redirect("peer_connections")

    if request.method == "POST":
        content = request.POST.get("content")
        if content:
            PeerMessage.objects.create(sender=request.user, receiver=peer, content=content)
            messages.success(request, "Message sent!")

    # Get conversation messages
    messages_list = PeerMessage.objects.filter(
        (Q(sender=request.user, receiver=peer) | Q(sender=peer, receiver=request.user))
    ).order_by("created_at")

    # Mark received messages as read
    messages_list.filter(sender=peer, receiver=request.user, is_read=False).update(is_read=True)

    return render(request, "web/peer/messages.html", {"peer": peer, "messages": messages_list})


@login_required
def study_groups(request, course_id):
    """Display study groups for a course."""
    course = get_object_or_404(Course, id=course_id)
    groups = course.study_groups.all()

    if request.method == "POST":
        name = request.POST.get("name")
        description = request.POST.get("description")
        max_members = request.POST.get("max_members", 10)
        is_private = request.POST.get("is_private", False)

        if name and description:
            group = StudyGroup.objects.create(
                course=course,
                creator=request.user,
                name=name,
                description=description,
                max_members=max_members,
                is_private=is_private,
            )
            group.members.add(request.user)
            messages.success(request, "Study group created successfully!")
            return redirect("study_group_detail", group_id=group.id)

    return render(request, "web/study/groups.html", {"course": course, "groups": groups})


@login_required
def study_group_detail(request, group_id):
    """Display study group details and handle join/leave requests."""
    group = get_object_or_404(StudyGroup, id=group_id)

    if request.method == "POST":
        action = request.POST.get("action")

        if action == "join":
            if group.members.count() >= group.max_members:
                messages.error(request, "This group is full!")
            else:
                group.members.add(request.user)
                messages.success(request, f"You have joined {group.name}!")

        elif action == "leave":
            if request.user == group.creator:
                messages.error(request, "Group creator cannot leave the group!")
            else:
                group.members.remove(request.user)
                messages.info(request, f"You have left {group.name}.")

    return render(request, "web/study/group_detail.html", {"group": group})


# API Views
@login_required
def api_course_list(request):
    """API endpoint for listing courses."""
    courses = Course.objects.filter(status="published")
    data = [
        {
            "id": course.id,
            "title": course.title,
            "description": course.description,
            "teacher": course.teacher.username,
            "price": str(course.price),
            "subject": course.subject,
            "level": course.level,
            "slug": course.slug,
        }
        for course in courses
    ]
    return JsonResponse(data, safe=False)


@login_required
@teacher_required
def api_course_create(request):
    """API endpoint for creating a course."""
    if request.method != "POST":
        return JsonResponse({"error": "Only POST method is allowed"}, status=405)

    data = json.loads(request.body)
    course = Course.objects.create(
        teacher=request.user,
        title=data["title"],
        description=data["description"],
        learning_objectives=data["learning_objectives"],
        prerequisites=data.get("prerequisites", ""),
        price=data["price"],
        max_students=data["max_students"],
        subject=data["subject"],
        level=data["level"],
    )
    return JsonResponse(
        {
            "id": course.id,
            "title": course.title,
            "slug": course.slug,
        },
        status=201,
    )


@login_required
def api_course_detail(request, slug):
    """API endpoint for course details."""
    course = get_object_or_404(Course, slug=slug)
    data = {
        "id": course.id,
        "title": course.title,
        "description": course.description,
        "teacher": course.teacher.username,
        "price": str(course.price),
        "subject": course.subject,
        "level": course.level,
        "prerequisites": course.prerequisites,
        "learning_objectives": course.learning_objectives,
        "max_students": course.max_students,
        "available_spots": course.available_spots,
        "average_rating": course.average_rating,
    }
    return JsonResponse(data)


@login_required
def api_enroll(request, course_slug):
    """API endpoint for course enrollment."""
    if request.method != "POST":
        return JsonResponse({"error": "Only POST method is allowed"}, status=405)

    course = get_object_or_404(Course, slug=course_slug)
    if request.user.enrollments.filter(course=course).exists():
        return JsonResponse({"error": "Already enrolled"}, status=400)

    enrollment = Enrollment.objects.create(
        student=request.user,
        course=course,
        status="pending",
    )
    return JsonResponse(
        {
            "id": enrollment.id,
            "status": enrollment.status,
        },
        status=201,
    )


@login_required
def api_enrollments(request):
    """API endpoint for listing user enrollments."""
    enrollments = request.user.enrollments.all()
    data = [
        {
            "id": enrollment.id,
            "course": {
                "id": enrollment.course.id,
                "title": enrollment.course.title,
                "slug": enrollment.course.slug,
            },
            "status": enrollment.status,
            "enrollment_date": enrollment.enrollment_date.isoformat(),
        }
        for enrollment in enrollments
    ]
    return JsonResponse(data, safe=False)


@login_required
def api_session_list(request, course_slug):
    """API endpoint for listing course sessions."""
    course = get_object_or_404(Course, slug=course_slug)
    sessions = course.sessions.all()
    data = [
        {
            "id": session.id,
            "title": session.title,
            "description": session.description,
            "start_time": session.start_time.isoformat(),
            "end_time": session.end_time.isoformat(),
            "is_virtual": session.is_virtual,
        }
        for session in sessions
    ]
    return JsonResponse(data, safe=False)


@login_required
def api_session_detail(request, pk):
    """API endpoint for session details."""
    session = get_object_or_404(Session, pk=pk)
    data = {
        "id": session.id,
        "title": session.title,
        "description": session.description,
        "start_time": session.start_time.isoformat(),
        "end_time": session.end_time.isoformat(),
        "is_virtual": session.is_virtual,
        "meeting_link": session.meeting_link if session.is_virtual else None,
        "location": session.location if not session.is_virtual else None,
    }
    return JsonResponse(data)


@login_required
def api_forum_topic_create(request):
    """API endpoint for creating forum topics."""
    if request.method != "POST":
        return JsonResponse({"error": "Only POST method is allowed"}, status=405)

    data = json.loads(request.body)
    category = get_object_or_404(ForumCategory, id=data["category"])
    topic = ForumTopic.objects.create(
        title=data["title"],
        content=data["content"],
        category=category,
        author=request.user,
    )
    return JsonResponse(
        {
            "id": topic.id,
            "title": topic.title,
        },
        status=201,
    )


@login_required
def api_forum_reply_create(request):
    """API endpoint for creating forum replies."""
    if request.method != "POST":
        return JsonResponse({"error": "Only POST method is allowed"}, status=405)

    data = json.loads(request.body)
    topic = get_object_or_404(ForumTopic, id=data["topic"])
    reply = ForumReply.objects.create(
        topic=topic,
        content=data["content"],
        author=request.user,
    )
    return JsonResponse(
        {
            "id": reply.id,
            "content": reply.content,
        },
        status=201,
    )


@login_required
def session_detail(request, session_id):
    try:
        session = get_object_or_404(Session, id=session_id)

        # Check access rights
        if not (
            request.user == session.course.teacher
            or request.user.enrollments.filter(course=session.course, status="approved").exists()
        ):
            return HttpResponseForbidden("You don't have access to this session")

        context = {
            "session": session,
            "is_teacher": request.user == session.course.teacher,
            "now": timezone.now(),
        }

        return render(request, "web/study/session_detail.html", context)

    except Session.DoesNotExist:
        messages.error(request, "Session not found")
        return redirect("course_search")
    except Exception as e:
        if settings.DEBUG:
            raise e
        messages.error(request, "An error occurred while loading the session")
        return redirect("index")


def blog_list(request):
    blog_posts = BlogPost.objects.filter(status="published").order_by("-published_at")
    tags = BlogPost.objects.values_list("tags", flat=True).distinct()
    # Split comma-separated tags and get unique values
    unique_tags = sorted(set(tag.strip() for tags_str in tags if tags_str for tag in tags_str.split(",")))

    return render(request, "blog/list.html", {"blog_posts": blog_posts, "tags": unique_tags})


def blog_tag(request, tag):
    """View for filtering blog posts by tag."""
    blog_posts = BlogPost.objects.filter(status="published", tags__icontains=tag).order_by("-published_at")
    tags = BlogPost.objects.values_list("tags", flat=True).distinct()
    # Split comma-separated tags and get unique values
    unique_tags = sorted(set(tag.strip() for tags_str in tags if tags_str for tag in tags_str.split(",")))

    return render(request, "blog/list.html", {"blog_posts": blog_posts, "tags": unique_tags, "current_tag": tag})


@login_required
def create_blog_post(request):
    if request.method == "POST":
        form = BlogPostForm(request.POST, request.FILES)
        if form.is_valid():
            post = form.save(commit=False)
            post.author = request.user
            post.save()
            messages.success(request, "Blog post created successfully!")
            return redirect("blog_detail", slug=post.slug)
    else:
        form = BlogPostForm()

    return render(request, "blog/create.html", {"form": form})


def blog_detail(request, slug):
    """Display a blog post and its comments."""
    post = get_object_or_404(BlogPost, slug=slug, status="published")
    comments = post.comments.filter(is_approved=True).order_by("created_at")

    if request.method == "POST":
        if not request.user.is_authenticated:
            messages.error(request, "Please log in to comment.")
            return redirect("account_login")

        comment_content = request.POST.get("content")
        if comment_content:
            comment = BlogComment.objects.create(
                post=post, author=request.user, content=comment_content, is_approved=True  # Auto-approve for now
            )
            messages.success(request, f"Comment #{comment.id} added successfully!")
            return redirect("blog_detail", slug=slug)

    # Get view count from WebRequest
    view_count = WebRequest.objects.filter(path=request.path).aggregate(total_views=Sum("count"))["total_views"] or 0

    context = {
        "post": post,
        "comments": comments,
        "view_count": view_count,
    }
    return render(request, "blog/detail.html", context)


@login_required
def student_dashboard(request):
    """Dashboard view for students showing their enrollments, progress, and upcoming sessions."""
    if request.user.profile.is_teacher:
        messages.error(request, "This dashboard is for students only.")
        return redirect("profile")

    enrollments = Enrollment.objects.filter(student=request.user).select_related("course")
    upcoming_sessions = Session.objects.filter(
        course__enrollments__student=request.user, start_time__gt=timezone.now()
    ).order_by("start_time")[:5]

    # Get progress for each enrollment
    progress_data = []
    total_progress = 0
    for enrollment in enrollments:
        progress, _ = CourseProgress.objects.get_or_create(enrollment=enrollment)
        progress_data.append(
            {
                "enrollment": enrollment,
                "progress": progress,
            }
        )
        total_progress += progress.completion_percentage

    # Calculate average progress
    avg_progress = round(total_progress / len(progress_data)) if progress_data else 0

    context = {
        "enrollments": enrollments,
        "upcoming_sessions": upcoming_sessions,
        "progress_data": progress_data,
        "avg_progress": avg_progress,
    }
    return render(request, "dashboard/student.html", context)


@login_required
@teacher_required
def teacher_dashboard(request):
    """Dashboard view for teachers showing their courses, student progress, and upcoming sessions."""
    courses = Course.objects.filter(teacher=request.user)
    upcoming_sessions = Session.objects.filter(course__teacher=request.user, start_time__gt=timezone.now()).order_by(
        "start_time"
    )[:5]

    # Get enrollment and progress stats for each course
    course_stats = []
    total_students = 0
    total_completed = 0
    total_earnings = Decimal("0.00")
    for course in courses:
        enrollments = course.enrollments.filter(status="approved")
        course_total_students = enrollments.count()
        course_completed = enrollments.filter(status="completed").count()
        total_students += course_total_students
        total_completed += course_completed
        # Calculate earnings (90% of course price for each enrollment, 10% platform fee)
        course_earnings = Decimal(str(course_total_students)) * course.price * Decimal("0.9")
        total_earnings += course_earnings
        course_stats.append(
            {
                "course": course,
                "total_students": course_total_students,
                "completed": course_completed,
                "completion_rate": (course_completed / course_total_students * 100) if course_total_students > 0 else 0,
                "earnings": course_earnings,
            }
        )

    # Get the teacher's storefront if it exists
    storefront = Storefront.objects.filter(teacher=request.user).first()

    context = {
        "courses": courses,
        "upcoming_sessions": upcoming_sessions,
        "course_stats": course_stats,
        "completion_rate": (total_completed / total_students * 100) if total_students > 0 else 0,
        "total_earnings": round(total_earnings, 2),
        "storefront": storefront,
    }
    return render(request, "dashboard/teacher.html", context)


def custom_404(request, exception):
    """Custom 404 error handler"""
    return render(request, "404.html", status=404)


def custom_500(request):
    """Custom 500 error handler"""
    return render(request, "500.html", status=500)


def custom_429(request, exception=None):
    """Custom 429 error page."""
    return render(request, "429.html", status=429)


def cart_view(request):
    """View the shopping cart."""
    cart = get_or_create_cart(request)
    return render(request, "cart/cart.html", {"cart": cart, "stripe_public_key": settings.STRIPE_PUBLISHABLE_KEY})


def add_course_to_cart(request, course_id):
    """Add a course to the cart."""
    course = get_object_or_404(Course, id=course_id)
    cart = get_or_create_cart(request)

    # Try to get or create the cart item
    cart_item, created = CartItem.objects.get_or_create(cart=cart, course=course, defaults={"session": None})

    if created:
        messages.success(request, f"{course.title} added to cart.")
    else:
        messages.info(request, f"{course.title} is already in your cart.")

    return redirect("cart_view")


def add_session_to_cart(request, session_id):
    """Add an individual session to the cart."""
    session = get_object_or_404(Session, id=session_id)
    cart = get_or_create_cart(request)

    # Try to get or create the cart item
    cart_item, created = CartItem.objects.get_or_create(cart=cart, session=session, defaults={"course": None})

    if created:
        messages.success(request, f"{session.title} added to cart.")
    else:
        messages.info(request, f"{session.title} is already in your cart.")

    return redirect("cart_view")


def remove_from_cart(request, item_id):
    """Remove an item from the shopping cart."""
    cart = get_or_create_cart(request)
    item = get_object_or_404(CartItem, id=item_id, cart=cart)
    item.delete()
    messages.success(request, "Item removed from cart.")
    return redirect("cart_view")


def create_cart_payment_intent(request):
    """Create a payment intent for the entire cart."""
    cart = get_or_create_cart(request)

    if not cart.items.exists():
        return JsonResponse({"error": "Cart is empty"}, status=400)

    try:
        # Create a PaymentIntent with the cart total
        intent = stripe.PaymentIntent.create(
            amount=int(cart.total * 100),  # Convert to cents
            currency="usd",
            metadata={
                "cart_id": cart.id,
                "user_id": request.user.id if request.user.is_authenticated else None,
                "session_key": request.session.session_key if not request.user.is_authenticated else None,
            },
        )
        return JsonResponse({"clientSecret": intent.client_secret})
    except Exception as e:
        return JsonResponse({"error": str(e)}, status=403)


def checkout_success(request):
    """Handle successful checkout and payment confirmation."""
    payment_intent_id = request.GET.get("payment_intent")

    if not payment_intent_id:
        messages.error(request, "No payment information found.")
        return redirect("cart_view")

    try:
        # Verify the payment intent
        payment_intent = stripe.PaymentIntent.retrieve(payment_intent_id)

        if payment_intent.status != "succeeded":
            messages.error(request, "Payment was not successful.")
            return redirect("cart_view")

        cart = get_or_create_cart(request)

        if not cart.items.exists():
            messages.error(request, "Cart is empty.")
            return redirect("cart_view")

        # Handle guest checkout
        if not request.user.is_authenticated:
            email = payment_intent.receipt_email
            if not email:
                messages.error(request, "No email provided for guest checkout.")
                return redirect("cart_view")

            # Create a new user account with transaction and better username generation
            with transaction.atomic():
                base_username = email.split("@")[0][:15]  # Limit length
                timestamp = timezone.now().strftime("%Y%m%d%H%M%S")
                username = f"{base_username}_{timestamp}"

                # In the unlikely case of a collision, append random string
                while User.objects.filter(username=username).exists():
                    username = f"{base_username}_{timestamp}_{get_random_string(4)}"

                # Create the user
                user = User.objects.create_user(
                    username=username,
                    email=email,
                    password=get_random_string(length=32),  # Random password for reset
                )

                # Associate the cart with the new user
                cart.user = user
                cart.session_key = ""  # Empty string instead of None
                cart.save()

                # Send welcome email with password reset link
                send_welcome_email(user)

                # Log in the new user
                login(request, user, backend="django.contrib.auth.backends.ModelBackend")
        else:
            user = request.user

        # Lists to track enrollments for the receipt
        enrollments = []
        session_enrollments = []
        goods_items = []
        total_amount = 0

        # Define shipping_address
        shipping_address = request.POST.get("address") if cart.has_goods else None

        # Check if the cart contains goods requiring shipping
        has_goods = any(item.goods for item in cart.items.all())

        # Extract shipping address from Stripe PaymentIntent
        shipping_address = None
        if has_goods:
            shipping_data = getattr(payment_intent, "shipping", None)
            if shipping_data:
                # Construct structured shipping address
                shipping_address = {
                    "line1": shipping_data.address.line1,
                    "line2": shipping_data.address.line2 or "",
                    "city": shipping_data.address.city,
                    "state": shipping_data.address.state,
                    "postal_code": shipping_data.address.postal_code,
                    "country": shipping_data.address.country,
                }

        # Create the Order with shipping address
        order = Order.objects.create(
            user=user,  # User is defined earlier in guest/auth logic
            total_price=0,  # Updated later
            status="completed",
            shipping_address=shipping_address,
            terms_accepted=True,
        )

        storefront = None
        # Process enrollments
        for item in cart.items.all():
            if item.course:
                # Create enrollment for full course
                enrollment = Enrollment.objects.create(
                    student=user, course=item.course, status="approved", payment_intent_id=payment_intent_id
                )
                # Create progress tracker
                CourseProgress.objects.create(enrollment=enrollment)
                enrollments.append(enrollment)
                total_amount += item.course.price

                # Send confirmation emails
                send_enrollment_confirmation(enrollment)
                notify_teacher_new_enrollment(enrollment)

            elif item.session:
                # Create enrollment for individual session
                session_enrollment = SessionEnrollment.objects.create(
                    student=user, session=item.session, status="approved", payment_intent_id=payment_intent_id
                )
                session_enrollments.append(session_enrollment)
                total_amount += item.session.price

            elif item.goods:
                # Track goods items for the receipt
                goods_items.append(item)
                total_amount += item.final_price

                # Create order item for goods
                OrderItem.objects.create(
                    order=order,
                    goods=item.goods,
                    quantity=1,
                    price_at_purchase=item.goods.price,
                    discounted_price_at_purchase=item.goods.discount_price,
                )
                # Capture storefront from the first goods item
                if not storefront:
                    storefront = item.goods.storefront

        # Update order details
        order.total_price = total_amount
        if storefront:
            order.storefront = goods_items[0].goods.storefront
        order.save()

        # Clear the cart
        cart.items.all().delete()

        if storefront:
            order.storefront = storefront
            order.save(update_fields=["storefront"])

        # Render the receipt page
        return render(
            request,
            "cart/receipt.html",
            {
                "payment_intent_id": payment_intent_id,
                "order_date": timezone.now(),
                "user": user,
                "enrollments": enrollments,
                "session_enrollments": session_enrollments,
                "goods_items": goods_items,
                "total": total_amount,
                "order": order,
                "shipping_address": shipping_address,
            },
        )

    except stripe.error.StripeError as e:
        # send slack message
        send_slack_message(f"Payment verification failed: {str(e)}")
        messages.error(request, f"Payment verification failed: {str(e)}")
        return redirect("cart_view")
    except Exception as e:
        # send slack message
        send_slack_message(f"Failed to process checkout: {str(e)}")
        messages.error(request, f"Failed to process checkout: {str(e)}")
        return redirect("cart_view")


def send_welcome_email(user):
    """Send welcome email to newly created users after guest checkout."""
    if not user.email:
        raise ValueError("User must have an email address to send welcome email")

    reset_url = reverse("account_reset_password")
    context = {
        "user": user,
        "reset_url": reset_url,
    }

    html_message = render_to_string("emails/welcome_guest.html", context)
    text_message = render_to_string("emails/welcome_guest.txt", context)

    send_mail(
        subject="Welcome to Your New Learning Account",
        message=text_message,
        html_message=html_message,
        from_email=settings.DEFAULT_FROM_EMAIL,
        recipient_list=[user.email],
    )


@login_required
def edit_session(request, session_id):
    """Edit an existing session."""
    session = get_object_or_404(Session, id=session_id)

    # Check if user is the course teacher
    if request.user != session.course.teacher:
        messages.error(request, "Only the course teacher can edit sessions!")
        return redirect("course_detail", slug=session.course.slug)

    if request.method == "POST":
        form = SessionForm(request.POST, instance=session)
        if form.is_valid():
            form.save()
            messages.success(request, "Session updated successfully!")
            return redirect("course_detail", slug=session.course.slug)
    else:
        form = SessionForm(instance=session)

    return render(request, "courses/edit_session.html", {"form": form, "session": session, "course": session.course})


@login_required
def invite_student(request, course_id):
    course = get_object_or_404(Course, id=course_id)

    # Check if user is the teacher of this course
    if course.teacher != request.user:
        messages.error(request, "You are not authorized to invite students to this course.")
        return redirect("course_detail", slug=course.slug)

    if request.method == "POST":
        form = InviteStudentForm(request.POST)
        if form.is_valid():
            email = form.cleaned_data["email"]
            message = form.cleaned_data.get("message", "")

            # Generate course URL
            course_url = request.build_absolute_uri(reverse("course_detail", args=[course.slug]))

            # Send invitation email
            context = {
                "course": course,
                "teacher": request.user,
                "message": message,
                "course_url": course_url,
            }
            html_message = render_to_string("emails/course_invitation.html", context)
            text_message = f"""
You have been invited to join {course.title}!

Message from {request.user.get_full_name() or request.user.username}:
{message}

Course Price: ${course.price}

Click here to view the course: {course_url}
"""

            try:
                send_mail(
                    f"Invitation to join {course.title}",
                    text_message,
                    settings.DEFAULT_FROM_EMAIL,
                    [email],
                    html_message=html_message,
                )
                messages.success(request, f"Invitation sent to {email}")
                return redirect("course_detail", slug=course.slug)
            except Exception:
                messages.error(request, "Failed to send invitation email. Please try again.")
    else:
        form = InviteStudentForm()

    context = {
        "course": course,
        "form": form,
    }
    return render(request, "courses/invite.html", context)


def terms(request):
    """Display the terms of service page."""
    return render(request, "terms.html")


@login_required
@teacher_required
def stripe_connect_onboarding(request):
    """Start the Stripe Connect onboarding process for teachers."""
    if not request.user.profile.is_teacher:
        messages.error(request, "Only teachers can set up payment accounts.")
        return redirect("profile")

    try:
        if not request.user.profile.stripe_account_id:
            # Create a new Stripe Connect account
            account = stripe.Account.create(
                type="express",
                country="US",
                email=request.user.email,
                capabilities={
                    "card_payments": {"requested": True},
                    "transfers": {"requested": True},
                },
            )

            # Save the account ID to the user's profile
            request.user.profile.stripe_account_id = account.id
            request.user.profile.save()

        # Create an account link for onboarding
        account_link = stripe.AccountLink.create(
            account=request.user.profile.stripe_account_id,
            refresh_url=request.build_absolute_uri(reverse("stripe_connect_onboarding")),
            return_url=request.build_absolute_uri(reverse("profile")),
            type="account_onboarding",
        )

        return redirect(account_link.url)

    except stripe.error.StripeError as e:
        messages.error(request, f"Failed to set up Stripe account: {str(e)}")
        return redirect("profile")


@csrf_exempt
def stripe_connect_webhook(request):
    """Handle Stripe Connect account updates."""
    payload = request.body
    sig_header = request.META.get("HTTP_STRIPE_SIGNATURE")

    try:
        event = stripe.Webhook.construct_event(payload, sig_header, settings.STRIPE_CONNECT_WEBHOOK_SECRET)
    except ValueError:
        return HttpResponse(status=400)
    except stripe.error.SignatureVerificationError:
        return HttpResponse(status=400)

    if event.type == "account.updated":
        account = event.data.object
        try:
            profile = Profile.objects.get(stripe_account_id=account.id)
            if account.charges_enabled and account.payouts_enabled:
                profile.stripe_account_status = "verified"
            else:
                profile.stripe_account_status = "pending"
            profile.save()
        except Profile.DoesNotExist:
            return HttpResponse(status=404)

    return HttpResponse(status=200)


@login_required
def create_forum_category(request):
    """Create a new forum category."""
    if request.method == "POST":
        form = ForumCategoryForm(request.POST)
        if form.is_valid():
            category = form.save()
            messages.success(request, f"Forum category '{category.name}' created successfully!")
            return redirect("forum_category", slug=category.slug)
    else:
        form = ForumCategoryForm()

    return render(request, "web/forum/create_category.html", {"form": form})


@login_required
def edit_topic(request, topic_id):
    """Edit an existing forum topic."""
    topic = get_object_or_404(ForumTopic, id=topic_id)

    # Check if user is the author of the topic
    if request.user != topic.author:
        messages.error(request, "You don't have permission to edit this topic.")
        return redirect("forum_topic", category_slug=topic.category.slug, topic_id=topic.id)

    if request.method == "POST":
        form = ForumTopicForm(request.POST)
        if form.is_valid():
            topic.title = form.cleaned_data["title"]
            topic.content = form.cleaned_data["content"]
            topic.save()
            messages.success(request, "Topic updated successfully!")
            return redirect("forum_topic", category_slug=topic.category.slug, topic_id=topic.id)
    else:
        form = ForumTopicForm(initial={"title": topic.title, "content": topic.content})

    return render(
        request,
        "web/forum/create_topic.html",
        {"form": form, "category": topic.category, "is_edit": True, "topic": topic},
    )


def get_course_calendar(request, slug):
    """AJAX endpoint to get calendar data for a course."""
    course = get_object_or_404(Course, slug=slug)
    today = timezone.now().date()
    calendar_weeks = []

    # Get current month and year from query parameters
    year = int(request.GET.get("year", today.year))
    month = int(request.GET.get("month", today.month))
    current_month = timezone.datetime(year, month, 1).date()

    # Get previous and next month for navigation
    if month == 1:
        prev_month = {"year": year - 1, "month": 12}
    else:
        prev_month = {"year": year, "month": month - 1}

    if month == 12:
        next_month = {"year": year + 1, "month": 1}
    else:
        next_month = {"year": year, "month": month + 1}

    # Get sessions for the current month
    month_sessions = course.sessions.filter(start_time__year=year, start_time__month=month).order_by("start_time")

    # Generate calendar data
    cal = calendar.monthcalendar(year, month)

    for week in cal:
        calendar_week = []
        for day in week:
            if day == 0:
                calendar_week.append({"date": None, "has_session": False, "is_today": False})
            else:
                date = timezone.datetime(year, month, day).date()
                sessions_on_day = [s for s in month_sessions if s.start_time.date() == date]
                calendar_week.append(
                    {
                        "date": date.isoformat() if date else None,
                        "has_session": bool(sessions_on_day),
                        "is_today": date == today,
                    }
                )
        calendar_weeks.append(calendar_week)

    data = {
        "calendar_weeks": calendar_weeks,
        "current_month": current_month.strftime("%B %Y"),
        "prev_month": prev_month,
        "next_month": next_month,
    }

    return JsonResponse(data)


@login_required
def create_calendar(request):
    if request.method == "POST":
        title = request.POST.get("title")
        description = request.POST.get("description")
        try:
            month = int(request.POST.get("month"))
            year = int(request.POST.get("year"))

            # Validate month is between 0-11
            if not 0 <= month <= 11:
                return JsonResponse({"success": False, "error": "Month must be between 0 and 11"}, status=400)

            calendar = EventCalendar.objects.create(
                title=title, description=description, creator=request.user, month=month, year=year
            )

            return JsonResponse({"success": True, "calendar_id": calendar.id, "share_token": calendar.share_token})
        except (ValueError, TypeError):
            return JsonResponse({"success": False, "error": "Invalid month or year"}, status=400)

    return render(request, "calendar/create.html")


def view_calendar(request, share_token):
    calendar = get_object_or_404(EventCalendar, share_token=share_token)
    return render(request, "calendar/view.html", {"calendar": calendar})


@require_POST
def add_time_slot(request, share_token):
    try:
        with transaction.atomic():
            calendar = get_object_or_404(EventCalendar, share_token=share_token)
            name = request.POST.get("name")
            day = int(request.POST.get("day"))
            start_time = request.POST.get("start_time")
            end_time = request.POST.get("end_time")

            # Create the time slot
            TimeSlot.objects.create(calendar=calendar, name=name, day=day, start_time=start_time, end_time=end_time)

            return JsonResponse({"success": True})
    except IntegrityError:
        return JsonResponse({"success": False, "error": "You already have a time slot for this day"}, status=400)
    except Exception as e:
        return JsonResponse({"success": False, "error": str(e)}, status=400)


@require_POST
def remove_time_slot(request, share_token):
    calendar = get_object_or_404(EventCalendar, share_token=share_token)
    name = request.POST.get("name")
    day = int(request.POST.get("day"))

    TimeSlot.objects.filter(calendar=calendar, name=name, day=day).delete()

    return JsonResponse({"success": True})


@require_GET
def get_calendar_data(request, share_token):
    calendar = get_object_or_404(EventCalendar, share_token=share_token)
    slots = TimeSlot.objects.filter(calendar=calendar)

    data = {
        "title": calendar.title,
        "description": calendar.description,
        "month": calendar.month,
        "year": calendar.year,
        "slots": [
            {
                "name": slot.name,
                "day": slot.day,
                "start_time": slot.start_time.strftime("%H:%M"),
                "end_time": slot.end_time.strftime("%H:%M"),
            }
            for slot in slots
        ],
    }

    return JsonResponse(data)


def system_status(request):
    """Check system status including SendGrid API connectivity and disk space usage."""
    status = {
        "sendgrid": {"status": "unknown", "message": "", "api_key_configured": False},
        "disk_space": {"status": "unknown", "message": "", "usage": {}},
        "timestamp": timezone.now(),
    }

    # Check SendGrid
    sendgrid_api_key = os.getenv("SENDGRID_PASSWORD")
    if sendgrid_api_key:
        status["sendgrid"]["api_key_configured"] = True
        try:
            print("Checking SendGrid API...")
            response = requests.get(
                "https://api.sendgrid.com/v3/user/account",
                headers={"Authorization": f"Bearer {sendgrid_api_key}"},
                timeout=5,
            )
            if response.status_code == 200:
                status["sendgrid"]["status"] = "ok"
                status["sendgrid"]["message"] = "Successfully connected to SendGrid API"
            else:
                status["sendgrid"]["status"] = "error"
                status["sendgrid"]["message"] = f"Unexpected response: {response.status_code}"
        except requests.exceptions.RequestException as e:
            status["sendgrid"]["status"] = "error"
            status["sendgrid"]["message"] = f"API Error: {str(e)}"
    else:
        status["sendgrid"]["status"] = "error"
        status["sendgrid"]["message"] = "SendGrid API key not configured"

    # Check disk space
    try:
        total, used, free = shutil.disk_usage("/")
        total_gb = total / (2**30)  # Convert to GB
        used_gb = used / (2**30)
        free_gb = free / (2**30)
        usage_percent = (used / total) * 100

        status["disk_space"]["usage"] = {
            "total_gb": round(total_gb, 2),
            "used_gb": round(used_gb, 2),
            "free_gb": round(free_gb, 2),
            "percent": round(usage_percent, 1),
        }

        # Set status based on usage percentage
        if usage_percent >= 90:
            status["disk_space"]["status"] = "error"
            status["disk_space"]["message"] = "Critical: Disk usage above 90%"
        elif usage_percent >= 80:
            status["disk_space"]["status"] = "warning"
            status["disk_space"]["message"] = "Warning: Disk usage above 80%"
        else:
            status["disk_space"]["status"] = "ok"
            status["disk_space"]["message"] = "Disk space usage is normal"
    except Exception as e:
        status["disk_space"]["status"] = "error"
        status["disk_space"]["message"] = f"Error checking disk space: {str(e)}"

    return render(request, "status.html", {"status": status})


@login_required
@teacher_required
def message_enrolled_students(request, slug):
    """Send an email to all enrolled students in a course."""
    course = get_object_or_404(Course, slug=slug, teacher=request.user)

    if request.method == "POST":
        title = request.POST.get("title")
        message = request.POST.get("message")

        if title and message:
            # Get all enrolled students
            enrolled_students = User.objects.filter(
                enrollments__course=course, enrollments__status="approved"
            ).distinct()

            # Send email to each student
            for student in enrolled_students:
                send_mail(
                    subject=f"[{course.title}] {title}",
                    message=message,
                    from_email=settings.DEFAULT_FROM_EMAIL,
                    recipient_list=[student.email],
                    fail_silently=True,
                )

            messages.success(request, "Email sent successfully to all enrolled students!")
            return redirect("course_detail", slug=slug)
        else:
            messages.error(request, "Both title and message are required!")

    return render(request, "courses/message_students.html", {"course": course})


def message_teacher(request, teacher_id):
    """Send a message to a teacher."""
    teacher = get_object_or_404(get_user_model(), id=teacher_id)
    if not teacher.profile.is_teacher:
        messages.error(request, "This user is not a teacher.")
        return redirect("index")

    if request.method == "POST":
        form = MessageTeacherForm(request.POST, user=request.user)
        if form.is_valid():
            # Prepare email content
            if request.user.is_authenticated:
                sender_name = request.user.get_full_name() or request.user.username
                sender_email = request.user.email
            else:
                sender_name = form.cleaned_data["name"]
                sender_email = form.cleaned_data["email"]

            # Send email to teacher
            context = {
                "sender_name": sender_name,
                "sender_email": sender_email,
                "message": form.cleaned_data["message"],
            }
            html_message = render_to_string("web/emails/teacher_message.html", context)

            try:
                send_mail(
                    subject=f"New message from {sender_name}",
                    message=form.cleaned_data["message"],
                    from_email=settings.DEFAULT_FROM_EMAIL,
                    recipient_list=[teacher.email],
                    html_message=html_message,
                )
                messages.success(request, "Your message has been sent successfully!")

                # Get the next URL from query params, default to course search if not provided
                next_url = request.GET.get("next")
                if next_url:
                    try:
                        return redirect("course_detail", slug=next_url)
                    except NoReverseMatch:
                        pass
                return redirect("course_search")
            except Exception as e:
                messages.error(request, f"Failed to send message: {str(e)}")
                return redirect("message_teacher", teacher_id=teacher_id)
    else:
        form = MessageTeacherForm(user=request.user)

    return render(
        request,
        "web/message_teacher.html",
        {
            "form": form,
            "teacher": teacher,
        },
    )


@login_required
def confirm_rolled_sessions(request, course_slug):
    """View for teachers to confirm rolled over session dates."""
    course = get_object_or_404(Course, slug=course_slug, teacher=request.user)

    # Get all rolled over but unconfirmed sessions
    rolled_sessions = course.sessions.filter(is_rolled_over=True, teacher_confirmed=False).order_by("start_time")

    if request.method == "POST":
        session_ids = request.POST.getlist("confirm_sessions")
        if session_ids:
            # Confirm selected sessions
            course.sessions.filter(id__in=session_ids).update(teacher_confirmed=True)
            messages.success(request, "Selected sessions have been confirmed.")

            # Reset rollover status for unselected sessions
            unselected_sessions = rolled_sessions.exclude(id__in=session_ids)
            for session in unselected_sessions:
                session.start_time = session.original_start_time
                session.end_time = session.original_end_time
                session.is_rolled_over = False
                session.save()

            messages.info(request, "Unselected sessions have been reset to their original dates.")

        return redirect("course_detail", slug=course_slug)

    return render(
        request,
        "courses/confirm_rolled_sessions.html",
        {
            "course": course,
            "rolled_sessions": rolled_sessions,
        },
    )


def feedback(request):
    if request.method == "POST":
        form = FeedbackForm(request.POST)
        if form.is_valid():
            # Send feedback notification to admin
            name = form.cleaned_data.get("name", "Anonymous")
            email = form.cleaned_data.get("email", "Not provided")
            description = form.cleaned_data["description"]

            # Send to Slack if webhook URL is configured
            if settings.SLACK_WEBHOOK_URL:
                message = f"*New Feedback*\nFrom: {name}\nEmail: {email}\n\n{description}"
                send_slack_message(message)

            messages.success(request, "Thank you for your feedback! We appreciate your input.")
            return redirect("feedback")
    else:
        form = FeedbackForm()

    return render(request, "feedback.html", {"form": form})


def content_dashboard(request):
    # Get current time and thresholds
    now = timezone.now()
    month_ago = now - timedelta(days=30)

    def get_status(date, threshold_days=None):
        if not date:
            return "neutral"
        if not threshold_days:
            return "success"
        threshold = now - timedelta(days=threshold_days)
        if date >= threshold:
            return "success"
        elif date >= (threshold - timedelta(days=threshold_days)):
            return "warning"
        return "danger"

    # Web traffic stats
    web_stats = {
        "total_views": WebRequest.objects.aggregate(total=Sum("count"))["total"] or 0,
        "unique_visitors": WebRequest.objects.values("ip_address").distinct().count(),
        "date": WebRequest.objects.order_by("-created").first().created if WebRequest.objects.exists() else None,
    }
    web_stats["status"] = get_status(web_stats["date"])

    # Generate traffic data for chart (last 30 days)
    traffic_data = []
    for i in range(30):
        date = now - timedelta(days=i)
        day_views = WebRequest.objects.filter(created__date=date.date()).aggregate(total=Sum("count"))["total"] or 0
        traffic_data.append({"date": date.strftime("%Y-%m-%d"), "views": day_views})
    traffic_data.reverse()  # Most recent last for chart

    # Blog stats
    blog_stats = {
        "posts": BlogPost.objects.filter(status="published").count(),
        "views": (WebRequest.objects.filter(path__startswith="/blog/").aggregate(total=Sum("count"))["total"] or 0),
        "date": (
            BlogPost.objects.filter(status="published").order_by("-published_at").first().published_at
            if BlogPost.objects.exists()
            else None
        ),
    }
    blog_stats["status"] = get_status(blog_stats["date"], 7)

    # Forum stats
    forum_stats = {
        "topics": ForumTopic.objects.count(),
        "replies": ForumReply.objects.count(),
        "date": ForumTopic.objects.order_by("-created_at").first().created_at if ForumTopic.objects.exists() else None,
    }
    forum_stats["status"] = get_status(forum_stats["date"], 1)  # 1 day threshold

    # Course stats
    course_stats = {
        "active": Course.objects.filter(status="published").count(),
        "students": Enrollment.objects.filter(status="approved").count(),
        "date": Course.objects.order_by("-created_at").first().created_at if Course.objects.exists() else None,
    }
    course_stats["status"] = get_status(course_stats["date"], 30)  # 1 month threshold

    # User stats
    user_stats = {
        "total": User.objects.count(),
        "active": User.objects.filter(last_login__gte=month_ago).count(),
        "date": User.objects.order_by("-date_joined").first().date_joined if User.objects.exists() else None,
    }

    def get_status(date, threshold_days):
        if not date:
            return "danger"
        days_since = (now - date).days
        if days_since > threshold_days * 2:
            return "danger"
        elif days_since > threshold_days:
            return "warning"
        return "success"

    # Calculate overall health score
    connected_platforms = 0
    healthy_platforms = 0
    platforms_data = [
        (blog_stats["date"], 7),  # Blog: 1 week threshold
        (forum_stats["date"], 7),  # Forum: 1 week threshold
        (course_stats["date"], 7),  # Courses: 1 week threshold
        (user_stats["date"], 7),  # Users: 1 week threshold
    ]

    for date, threshold in platforms_data:
        if date:
            connected_platforms += 1
            if get_status(date, threshold) != "danger":
                healthy_platforms += 1

    overall_score = int((healthy_platforms / max(connected_platforms, 1)) * 100)

    # Get social media stats
    social_stats = get_social_stats()
    content_data = {
        "blog": {
            "stats": blog_stats,
            "status": get_status(blog_stats["date"], 7),
            "date": blog_stats["date"],
        },
        "forum": {
            "stats": forum_stats,
            "status": get_status(forum_stats["date"], 7),
            "date": forum_stats["date"],
        },
        "courses": {
            "stats": course_stats,
            "status": get_status(course_stats["date"], 7),
            "date": course_stats["date"],
        },
        "users": {
            "stats": user_stats,
            "status": get_status(user_stats["date"], 7),
            "date": user_stats["date"],
        },
    }

    # Add social media stats
    content_data.update(social_stats)

    return render(
        request,
        "web/dashboard/content_status.html",
        {
            "content_data": content_data,
            "overall_score": overall_score,
            "web_stats": web_stats,
            "traffic_data": json.dumps(traffic_data),
            "blog_stats": blog_stats,
            "forum_stats": forum_stats,
            "course_stats": course_stats,
            "user_stats": user_stats,
        },
    )


def current_weekly_challenge(request):
    current_challenge = Challenge.objects.filter(start_date__lte=timezone.now(), end_date__gte=timezone.now()).first()
    # Check if the user has submitted the current challenge
    user_submission = None
    if request.user.is_authenticated and current_challenge:
        user_submission = ChallengeSubmission.objects.filter(user=request.user, challenge=current_challenge).first()

    return render(
        request,
        "web/current_weekly_challenge.html",
        {
            "current_challenge": current_challenge,
            "user_submission": user_submission,  # Pass the user's submission to the template
        },
    )


def challenge_detail(request, week_number):
    challenge = get_object_or_404(Challenge, week_number=week_number)
    submissions = ChallengeSubmission.objects.filter(challenge=challenge)
    # Check if the current user has submitted this challenge
    user_submission = None
    if request.user.is_authenticated:
        user_submission = ChallengeSubmission.objects.filter(user=request.user, challenge=challenge).first()

    return render(
        request,
        "web/challenge_detail.html",
        {"challenge": challenge, "submissions": submissions, "user_submission": user_submission},
    )


@login_required
def challenge_submit(request, week_number):
    challenge = get_object_or_404(Challenge, week_number=week_number)
    # Check if the user has already submitted this challenge
    existing_submission = ChallengeSubmission.objects.filter(user=request.user, challenge=challenge).first()

    if existing_submission:
        return redirect("challenge_detail", week_number=week_number)

    if request.method == "POST":
        form = ChallengeSubmissionForm(request.POST)
        if form.is_valid():
            submission = form.save(commit=False)
            submission.user = request.user
            submission.challenge = challenge
            submission.save()
            messages.success(request, "Your submission has been recorded!")
            return redirect("challenge_detail", week_number=week_number)
    else:
        form = ChallengeSubmissionForm()

    return render(request, "web/challenge_submit.html", {"challenge": challenge, "form": form})


@require_GET
def fetch_video_title(request):
    url = request.GET.get("url")
    if not url:
        return JsonResponse({"error": "URL parameter is required"}, status=400)

    try:
        response = requests.get(url)
        response.raise_for_status()
        # Extract title from response headers or content
        title = response.headers.get("title", "")
        if not title:
            # Try to extract title from HTML content
            content = response.text
            title_match = re.search(r"<title>(.*?)</title>", content)
            title = title_match.group(1) if title_match else "Untitled Video"
        return JsonResponse({"title": title})
    except requests.RequestException:
        return JsonResponse({"error": "Failed to fetch video title"}, status=500)


def get_referral_stats():
    """Get statistics for top referrers."""
    return (
        Profile.objects.annotate(
            total_signups=Count("referrals"),
            total_enrollments=Count(
                "referrals__user__enrollments", filter=Q(referrals__user__enrollments__status="approved")
            ),
            total_clicks=Count(
                "referrals__user__webrequest", filter=Q(referrals__user__webrequest__path__contains="ref=")
            ),
        )
        .filter(total_signups__gt=0)
        .order_by("-total_signups")[:10]
    )


def referral_leaderboard(request):
    """Display the referral leaderboard."""
    top_referrers = get_referral_stats()
    return render(request, "web/referral_leaderboard.html", {"top_referrers": top_referrers})


# Goods Views
class GoodsListView(LoginRequiredMixin, generic.ListView):
    model = Goods
    template_name = "goods/goods_list.html"
    context_object_name = "products"

    def get_queryset(self):
        return Goods.objects.filter(storefront__teacher=self.request.user)


class GoodsDetailView(LoginRequiredMixin, generic.DetailView):
    model = Goods
    template_name = "goods/goods_detail.html"
    context_object_name = "product"

    def get_object(self):
        return get_object_or_404(Goods, pk=self.kwargs["pk"])


class GoodsCreateView(LoginRequiredMixin, UserPassesTestMixin, generic.CreateView):
    model = Goods
    form_class = GoodsForm
    template_name = "goods/goods_form.html"

    def test_func(self):
        return hasattr(self.request.user, "storefront")

    def form_valid(self, form):
        form.instance.storefront = self.request.user.storefront
        images = self.request.FILES.getlist("images")
        product_type = form.cleaned_data.get("product_type")

        # Validate digital product images
        if product_type == "digital" and not images:
            form.add_error(None, "Digital products require at least one image")
            return self.form_invalid(form)

        # Validate image constraints
        if len(images) > 8:
            form.add_error(None, "Maximum 8 images allowed")
            return self.form_invalid(form)

        for img in images:
            if img.size > 5 * 1024 * 1024:
                form.add_error(None, f"{img.name} exceeds 5MB size limit")
                return self.form_invalid(form)

        # Save main product first
        super().form_valid(form)

        # Save images after product creation
        for image_file in images:
            ProductImage.objects.create(goods=self.object, image=image_file)

        return render(self.request, "goods/goods_create_success.html", {"product": self.object})

    def form_invalid(self, form):
        messages.error(self.request, f"Creation failed: {form.errors.as_text()}")
        return super().form_invalid(form)

    def get_success_url(self):
        return reverse("goods_list")


class GoodsUpdateView(LoginRequiredMixin, UserPassesTestMixin, generic.UpdateView):
    model = Goods
    form_class = GoodsForm
    template_name = "goods/goods_update.html"

    # Filter by user's products only
    def get_queryset(self):
        return Goods.objects.filter(storefront__teacher=self.request.user)

    # Verify ownership
    def test_func(self):
        return self.get_object().storefront.teacher == self.request.user

    def get_success_url(self):
        return reverse("goods_list")


class GoodsDeleteView(LoginRequiredMixin, UserPassesTestMixin, DeleteView):
    model = Goods
    template_name = "goods/goods_confirm_delete.html"
    success_url = reverse_lazy("goods_list")

    def test_func(self):
        return self.request.user == self.get_object().storefront.teacher


@login_required
def add_goods_to_cart(request, pk):
    product = get_object_or_404(Goods, pk=pk)
    # Prevent adding out-of-stock items
    if product.stock is None or product.stock <= 0:
        messages.error(request, f"{product.name} is out of stock and cannot be added to cart.")
        return redirect("goods_detail", pk=pk)  # Redirect back to product page

    cart, created = Cart.objects.get_or_create(user=request.user)
    cart_item, created = CartItem.objects.get_or_create(cart=cart, goods=product)

    if created:
        messages.success(request, f"{product.name} added to cart.")
    else:
        messages.info(request, f"{product.name} is already in your cart.")

    return redirect("cart_view")


class GoodsListingView(ListView):
    model = Goods
    template_name = "goods/goods_listing.html"
    context_object_name = "products"
    paginate_by = 15

    def get_queryset(self):
        queryset = Goods.objects.all()
        store_name = self.request.GET.get("store_name")
        product_type = self.request.GET.get("product_type")
        category = self.request.GET.get("category")
        min_price = self.request.GET.get("min_price")
        max_price = self.request.GET.get("max_price")

        if store_name:
            queryset = queryset.filter(storefront__name__icontains=store_name)
        if product_type:
            queryset = queryset.filter(product_type=product_type)
        if category:
            queryset = queryset.filter(category__icontains=category)
        if min_price:
            queryset = queryset.filter(price__gte=min_price)
        if max_price:
            queryset = queryset.filter(price__lte=max_price)

        return queryset

    def get_context_data(self, **kwargs):
        context = super().get_context_data(**kwargs)
        context["store_names"] = Storefront.objects.values_list("name", flat=True).distinct()
        context["categories"] = Goods.objects.values_list("category", flat=True).distinct()
        return context


# Order Management
class OrderManagementView(LoginRequiredMixin, UserPassesTestMixin, generic.ListView):
    model = Order
    template_name = "orders/order_management.html"
    context_object_name = "orders"
    paginate_by = 20

    def test_func(self):
        storefront = get_object_or_404(Storefront, store_slug=self.kwargs["store_slug"])
        return self.request.user == storefront.teacher

    def get_queryset(self):
        queryset = Order.objects.filter(items__goods__storefront__store_slug=self.kwargs["store_slug"]).distinct()

        # Get status from request and filter
        selected_status = self.request.GET.get("status")
        if selected_status and selected_status != "all":
            queryset = queryset.filter(status=selected_status)

        return queryset

    def get_context_data(self, **kwargs):
        context = super().get_context_data(**kwargs)
        context["statuses"] = Order.STATUS_CHOICES  # Directly from model
        context["selected_status"] = self.request.GET.get("status", "")
        return context


class OrderDetailView(LoginRequiredMixin, generic.DetailView):
    model = Order
    template_name = "orders/order_detail.html"
    context_object_name = "order"


@login_required
@require_POST
def update_order_status(request, item_id):
    order = get_object_or_404(Order, id=item_id, user=request.user)
    new_status = request.POST.get("status").lower()  # Convert to lowercase for consistency

    # Define allowed statuses inside the function
    VALID_STATUSES = ["draft", "pending", "processing", "shipped", "completed", "cancelled", "refunded"]

    if new_status not in VALID_STATUSES:
        messages.error(request, "Invalid status.")
        return redirect("order_detail", pk=item_id)

    order.status = new_status
    order.save()
    messages.success(request, "Order status updated successfully.")
    return redirect("order_detail", pk=item_id)


# Analytics
class StoreAnalyticsView(LoginRequiredMixin, UserPassesTestMixin, generic.TemplateView):
    template_name = "analytics/analytics_dashboard.html"

    def test_func(self):
        storefront = get_object_or_404(Storefront, store_slug=self.kwargs["store_slug"])
        return self.request.user == storefront.teacher

    def get_context_data(self, **kwargs):
        context = super().get_context_data(**kwargs)
        storefront = get_object_or_404(Storefront, store_slug=self.kwargs["store_slug"])

        # Store-specific analytics
        orders = Order.objects.filter(storefront=storefront, status="completed")

        context.update(
            {
                "total_sales": orders.count(),
                "total_revenue": orders.aggregate(Sum("total_price"))["total_price__sum"] or 0,
                "top_products": OrderItem.objects.filter(order__storefront=storefront)
                .values("goods__name")
                .annotate(total_sold=Sum("quantity"))
                .order_by("-total_sold")[:5],
                "storefront": storefront,
            }
        )
        return context


class AdminMerchAnalyticsView(LoginRequiredMixin, UserPassesTestMixin, generic.TemplateView):
    template_name = "analytics/admin_analytics.html"

    def test_func(self):
        return self.request.user.is_staff

    def get_context_data(self, **kwargs):
        context = super().get_context_data(**kwargs)

        # Platform-wide analytics
        context.update(
            {
                "total_sales": Order.objects.filter(status="completed").count(),
                "total_revenue": Order.objects.filter(status="completed").aggregate(Sum("total_price"))[
                    "total_price__sum"
                ]
                or 0,
                "top_storefronts": Storefront.objects.annotate(total_sales=Count("goods__orderitem")).order_by(
                    "-total_sales"
                )[:5],
            }
        )
        return context


@login_required
def sales_analytics(request):
    """View for displaying sales analytics."""
    storefront = get_object_or_404(Storefront, teacher=request.user)

    # Get completed orders for this storefront
    orders = Order.objects.filter(storefront=storefront, status="completed")

    # Calculate metrics
    total_revenue = orders.aggregate(total=Sum("total_price"))["total"] or 0
    total_orders = orders.count()

    # Placeholder conversion rate (to be implemented properly later)
    conversion_rate = 0.00  # Temporary placeholder

    # Best selling products
    best_selling_products = (
        OrderItem.objects.filter(order__storefront=storefront)
        .values("goods__name")
        .annotate(total_sold=Sum("quantity"))
        .order_by("-total_sold")[:5]
    )

    context = {
        "total_revenue": total_revenue,
        "total_orders": total_orders,
        "conversion_rate": conversion_rate,
        "best_selling_products": best_selling_products,
    }
    return render(request, "analytics/analytics_dashboard.html", context)


@login_required
def sales_data(request):
    # Get the user's storefront
    storefront = get_object_or_404(Storefront, teacher=request.user)

    # Define valid statuses for metrics (e.g., include "completed" and "shipped")
    valid_statuses = ["completed", "shipped"]
    orders = Order.objects.filter(storefront=storefront, status__in=valid_statuses)

    # Calculate total revenue
    total_revenue = orders.aggregate(total=Sum("total_price"))["total"] or 0

    # Calculate total orders
    total_orders = orders.count()

    # Calculate conversion rate (orders / visits * 100)
    total_visits = WebRequest.objects.filter(path__contains="ref=").count()  # Adjust based on visit tracking
    conversion_rate = (total_orders / total_visits * 100) if total_visits > 0 else 0.00

    # Get best-selling products
    best_selling_products = (
        OrderItem.objects.filter(order__storefront=storefront, order__status__in=valid_statuses)
        .values("goods__name")
        .annotate(total_sold=Sum("quantity"))
        .order_by("-total_sold")[:5]
    )

    # Prepare response data
    data = {
        "total_revenue": float(total_revenue),
        "total_orders": total_orders,
        "conversion_rate": round(conversion_rate, 2),
        "best_selling_products": list(best_selling_products),
    }
    return JsonResponse(data)


class StorefrontCreateView(LoginRequiredMixin, CreateView):
    model = Storefront
    form_class = StorefrontForm
    template_name = "storefront/storefront_form.html"
    success_url = "/dashboard/teacher/"

    def dispatch(self, request, *args, **kwargs):
        if Storefront.objects.filter(teacher=request.user).exists():
            return redirect("storefront_update", store_slug=request.user.storefront.store_slug)
        return super().dispatch(request, *args, **kwargs)

    def form_valid(self, form):
        form.instance.teacher = self.request.user  # Set the teacher field to the current user
        return super().form_valid(form)


class StorefrontUpdateView(LoginRequiredMixin, UpdateView):
    model = Storefront
    form_class = StorefrontForm
    template_name = "storefront/storefront_form.html"
    success_url = "/dashboard/teacher/"

    def get_object(self):
        return get_object_or_404(Storefront, teacher=self.request.user)


class StorefrontDetailView(LoginRequiredMixin, generic.DetailView):
    model = Storefront
    template_name = "storefront/storefront_detail.html"
    context_object_name = "storefront"

    def get_object(self):
        return get_object_or_404(Storefront, store_slug=self.kwargs["store_slug"])
<<<<<<< HEAD
=======


def gsoc_landing_page(request):
    return render(request, "gsoc_landing_page.html")
>>>>>>> 29c1e51c
<|MERGE_RESOLUTION|>--- conflicted
+++ resolved
@@ -3097,10 +3097,6 @@
 
     def get_object(self):
         return get_object_or_404(Storefront, store_slug=self.kwargs["store_slug"])
-<<<<<<< HEAD
-=======
-
 
 def gsoc_landing_page(request):
-    return render(request, "gsoc_landing_page.html")
->>>>>>> 29c1e51c
+    return render(request, "gsoc_landing_page.html")