--- conflicted
+++ resolved
@@ -20,11 +20,8 @@
     Session,
     Storefront,
     Subject,
-<<<<<<< HEAD
     ProgressTracker,
-=======
     SuccessStory,
->>>>>>> f12e8620
 )
 from .referrals import handle_referral
 from .widgets import (
@@ -61,11 +58,8 @@
     "FeedbackForm",
     "GoodsForm",
     "StorefrontForm",
-<<<<<<< HEAD
     "ProgressTrackerForm",
-=======
     "SuccessStoryForm",
->>>>>>> f12e8620
 ]
 
 
